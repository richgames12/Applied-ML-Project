from download_dataset import DATASET_DIR
from project_name.data.data_file_splitting import DataFileSplitter
from project_name.data.data_preprocessing import AudioPreprocessor
from project_name.data.data_augmentation import SpectrogramAugmenter
from project_name.models.audio_feature_svm import AudioFeatureSVM
from project_name.models.one_vs_rest import OneVsRestAudioFeatureSVM
from project_name.models.spectrogram_cnn import MultiheadEmotionCNN
from project_name.models.training_procedure import TrainAndEval
import torch

import numpy as np
import random

N_SPEC_AUGMENTATIONS = 3

if __name__ == "__main__":
    print(torch.cuda.is_available())
    seed = None
    # Some classes also use a seed to control sklearn random processes
    np.random.seed(seed)
    random.seed(seed)

    # Toggle evaluation
    evaluate_mfcc = True
    evaluate_spec = True
    # ____________________________________________
    #                 Data Loading (MFCC)
    # ____________________________________________
    # Initialize the data file splitter
    splitter = DataFileSplitter(dataset_path=DATASET_DIR, test_size=0.1, seed=seed)
    train_data, test_data = splitter.get_data_splits_copy()

    # ____________________________________________
    #         Spectrogram Preprocessing
    # ____________________________________________
    spectrogram_augmenter = SpectrogramAugmenter(
        freq_mask_prob=0, time_mask_prob=0, noise_std=0.5
    )

    # Initialize the spectrogram-based preprocessor
    spectrogram_preprocessor = AudioPreprocessor(
        spectrogram_augmenter=spectrogram_augmenter,
        use_spectrograms=True,
        n_augmentations=N_SPEC_AUGMENTATIONS
    )

    # Process spectrogram-based training and test data
    spec_train_data, spec_train_emotion_labels, spec_train_intensity_labels = \
        spectrogram_preprocessor.process_all(train_data)

    print("Spectrogram training data processed.")

    # Convert labels to correct type (np.int64 → torch.long later)
    # Otherwise, PyTorch will throw an error
    spec_train_emotion_labels = spec_train_emotion_labels.astype(np.int64)
    spec_train_intensity_labels = spec_train_intensity_labels.astype(np.int64)
    all_labels = (spec_train_emotion_labels, spec_train_intensity_labels)

    # _____________________________________________
    #   Paramater Grids for Hyperparameter Tuning
    # _____________________________________________
    # This grid should be made automatically but this is a simple example
    # More paramaters can be added but then it should also be adapted in the
    # filter function of the TrainAndEval class and also be implemented in the CNN class
    cnn_param_grid = [
        {
            "dropout_rate": 0.3,
            "learning_rate": 1e-3,
            "batch_size": 32,
            "n_epoch": 20,
        },
        {
            "dropout_rate": 0.5,
            "learning_rate": 5e-4,
            "batch_size": 64,
            "n_epoch": 30,
        },
    ]
    svm_param_grid = [
        {"kernel": "linear", "regularization_parameter": 1.0, "max_iter": 10000},
        {"kernel": "rbf", "regularization_parameter": 0.5, "gamma": 0.01, "max_iter": 10000},
    ]


    cnn_param_template = {
            "dropout_rate": ["float_range", [0,1]],
            "learning_rate": ["float_range", [0.0001,0.01]],
            "batch_size": ["int_power_range", [2,1,5]],
            "n_epoch": ["int_range", [1,10]],
        }
    # ____________________________________________
    #    CNN training (emotion and intensity)
    # ____________________________________________

    multi_task_cnn = MultiheadEmotionCNN()
    eval_obj_cnn = TrainAndEval(spec_train_data, all_labels, N_SPEC_AUGMENTATIONS, multi_task_cnn)
<<<<<<< HEAD
    #eval_obj_cnn.hyperparameter_tune(cnn_param_grid, "holdout")
    eval_obj_cnn.evolutionary_hyper_search(cnn_param_template)
    
    #cnn_param_grid = eval_obj_cnn.generate_random_points(cnn_param_template, 20)
    #eval_obj_cnn.hyperparameter_tune(cnn_param_grid, "holdout")
=======
    eval_obj_cnn.hyperparameter_tune(cnn_param_grid, "holdout", model_name="spectrogram_cnn")
>>>>>>> 9cdbd3b3

    # ____________________________________________
    #           SVM training (emotion)
    # ____________________________________________

    # An example of using AudioFeatureSVM
    emotion_svm = AudioFeatureSVM()
    # Pass all labels for consistency, even if we only use emotion labels
    eval_obj_emotion_svm = TrainAndEval(spec_train_data, all_labels, N_SPEC_AUGMENTATIONS, emotion_svm, task="emotion")
    eval_obj_emotion_svm.hyperparameter_tune(svm_param_grid, cross_val="k_fold", model_name="emotion_svm")

    # An example of using OneVsRestAudioFeatureSVM
    emotion_svm_ovr = OneVsRestAudioFeatureSVM()
    # Pass all labels for consistency, even if we only use emotion labels
    eval_obj_emotion_svm_ovr = TrainAndEval(spec_train_data, all_labels, N_SPEC_AUGMENTATIONS, emotion_svm_ovr, task="emotion")
    eval_obj_emotion_svm_ovr.hyperparameter_tune(svm_param_grid, cross_val="holdout", model_name="emotion_svm_ovr")

    # ____________________________________________
    #          SVM training (intensity)
    # ____________________________________________

    # An example of using AudioFeatureSVM for intensity classification
    intensity_svm = AudioFeatureSVM()
    # Pass all labels for consistency, even if we only use emotion labels
    eval_obj_intensity_svm = TrainAndEval(spec_train_data, all_labels, N_SPEC_AUGMENTATIONS, intensity_svm, task="intensity")
    eval_obj_intensity_svm.hyperparameter_tune(svm_param_grid, cross_val="k_fold", model_name="intensity_svm")

    # ____________________________________________
    #         Final test set evaluation
    # ____________________________________________

    # Process test data
    spectrogram_preprocessor.spectrogram_augmenter = None  # Disable augmentation for test set
    spec_test_data, spec_test_emotion_labels, spec_test_intensity_labels = \
        spectrogram_preprocessor.process_all(test_data)

    # Adjust labels to start from 0
    # Also convert labels to correct type (np.int64 will be torch.long later)
    spec_test_emotion_labels = spec_test_emotion_labels.astype(np.int64) - 1
    spec_test_intensity_labels = spec_test_intensity_labels.astype(np.int64) - 1

    # CNN evaluation
    eval_obj_cnn.evaluate_on_testset(
        spec_test_data,
        spec_test_emotion_labels,
        spec_test_intensity_labels,
        "spectrogram_cnn"
    )

    # Emotion SVM evaluation
    eval_obj_emotion_svm.evaluate_on_testset(spec_test_data, emotion_test_labels=spec_test_emotion_labels, title_suffix="Emotion SVM")

    # One-vs-Rest Emotion SVM evaluation
    eval_obj_emotion_svm_ovr.evaluate_on_testset(spec_test_data, emotion_test_labels=spec_test_emotion_labels, title_suffix="One-vs-Rest Emotion SVM")

    # Intensity SVM evaluation
    eval_obj_intensity_svm.evaluate_on_testset(spec_test_data, intensity_test_labels=spec_test_intensity_labels, title_suffix="Intensity SVM")<|MERGE_RESOLUTION|>--- conflicted
+++ resolved
@@ -94,15 +94,12 @@
 
     multi_task_cnn = MultiheadEmotionCNN()
     eval_obj_cnn = TrainAndEval(spec_train_data, all_labels, N_SPEC_AUGMENTATIONS, multi_task_cnn)
-<<<<<<< HEAD
     #eval_obj_cnn.hyperparameter_tune(cnn_param_grid, "holdout")
     eval_obj_cnn.evolutionary_hyper_search(cnn_param_template)
     
     #cnn_param_grid = eval_obj_cnn.generate_random_points(cnn_param_template, 20)
     #eval_obj_cnn.hyperparameter_tune(cnn_param_grid, "holdout")
-=======
-    eval_obj_cnn.hyperparameter_tune(cnn_param_grid, "holdout", model_name="spectrogram_cnn")
->>>>>>> 9cdbd3b3
+    #eval_obj_cnn.hyperparameter_tune(cnn_param_grid, "holdout", model_name="spectrogram_cnn")
 
     # ____________________________________________
     #           SVM training (emotion)
